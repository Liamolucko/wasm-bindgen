--- conflicted
+++ resolved
@@ -89,170 +89,144 @@
     /// The length property of an object which is an instance of type Array sets or returns the number of elements in that array.
     /// The value is an unsigned, 32-bit integer that is always numerically greater than the highest index in the array.
     ///
-<<<<<<< HEAD
     /// https://developer.mozilla.org/en-US/docs/Web/JavaScript/Reference/Global_Objects/Array/length
     #[wasm_bindgen(method, getter, structural)]
     pub fn length(this: &Array) -> u32;
-=======
-    /// https://developer.mozilla.org/en-US/docs/Web/JavaScript/Reference/Global_Objects/Object/toString
+
+    /// The indexOf() method returns the first index at which a given element can be
+    /// found in the array, or -1 if it is not present.
+    ///
+    /// http://developer.mozilla.org/en-US/docs/Web/JavaScript/Reference/Global_Objects/Array/indexOf
+    #[wasm_bindgen(method, js_name = indexOf)]
+    pub fn index_of(this: &Array, value: JsValue, from_index: i32) -> i32;
+
+    /// The includes() method determines whether an array includes a certain element,
+    /// returning true or false as appropriate.
+    ///
+    /// http://developer.mozilla.org/en-US/docs/Web/JavaScript/Reference/Global_Objects/Array/includes
+    #[wasm_bindgen(method)]
+    pub fn includes(this: &Array, value: JsValue, from_index: i32) -> bool;
+
+    /// The join() method joins all elements of an array (or an array-like object)
+    /// into a string and returns this string.
+    ///
+    /// http://developer.mozilla.org/en-US/docs/Web/JavaScript/Reference/Global_Objects/Array/join
+    #[wasm_bindgen(method)]
+    pub fn join(this: &Array, delimiter: &str) -> String;
+
+    /// The lastIndexOf() method returns the last index at which a given element can
+    /// be found in the array, or -1 if it is not present. The array is searched
+    /// backwards, starting at fromIndex.
+    ///
+    /// http://developer.mozilla.org/en-US/docs/Web/JavaScript/Reference/Global_Objects/Array/lastIndexOf
+    #[wasm_bindgen(method, js_name = lastIndexOf)]
+    pub fn last_index_of(this: &Array, value: JsValue, from_index: i32) -> i32;
+
+    /// The pop() method removes the last element from an array and returns that element.
+    /// This method changes the length of the array.
+    ///
+    /// http://developer.mozilla.org/en-US/docs/Web/JavaScript/Reference/Global_Objects/Array/pop
+    #[wasm_bindgen(method)]
+    pub fn pop(this: &Array) -> JsValue;
+
+    /// The push() method adds one or more elements to the end of an array and returns
+    /// the new length of the array.
+    ///
+    /// http://developer.mozilla.org/en-US/docs/Web/JavaScript/Reference/Global_Objects/Array/push
+    #[wasm_bindgen(method)]
+    pub fn push(this: &Array, value: JsValue) -> u32;
+
+    /// The reverse() method reverses an array in place.
+    /// The first array element becomes the last, and the last array element becomes the first.
+    ///
+    /// http://developer.mozilla.org/en-US/docs/Web/JavaScript/Reference/Global_Objects/Array/reverse
+    #[wasm_bindgen(method)]
+    pub fn reverse(this: &Array) -> Array;
+
+    /// The slice() method returns a shallow copy of a portion of an array into a new array
+    /// object selected from begin to end (end not included).
+    /// The original array will not be modified.
+    ///
+    /// http://developer.mozilla.org/en-US/docs/Web/JavaScript/Reference/Global_Objects/Array/slice
+    #[wasm_bindgen(method)]
+    pub fn slice(this: &Array, start: u32, end: u32) -> Array;
+
+    /// The shift() method removes the first element from an array and returns that removed element.
+    /// This method changes the length of the array.
+    ///
+    /// http://developer.mozilla.org/en-US/docs/Web/JavaScript/Reference/Global_Objects/Array/shift
+    #[wasm_bindgen(method)]
+    pub fn shift(this: &Array) -> JsValue;
+
+    /// The sort() method sorts the elements of an array in place and returns
+    /// the array. The sort is not necessarily stable. The default sort
+    /// order is according to string Unicode code points.
+    ///
+    /// The time and space complexity of the sort cannot be guaranteed as it
+    /// is implementation dependent.
+    ///
+    /// https://developer.mozilla.org/en-US/docs/Web/JavaScript/Reference/Global_Objects/Array/sort
+    #[wasm_bindgen(method)]
+    pub fn sort(this: &Array) -> Array;
+
+    /// The toString() method returns a string representing the specified array and its elements.
+    ///
+    /// http://developer.mozilla.org/en-US/docs/Web/JavaScript/Reference/Global_Objects/Array/toString
     #[wasm_bindgen(method, js_name = toString)]
-    pub fn to_string(this: &Object) -> String;
-
-    /// The isPrototypeOf() method checks if an object exists in another
-    /// object's prototype chain.
-    /// 
-    /// https://developer.mozilla.org/en-US/docs/Web/JavaScript/Reference/Global_Objects/Object/isPrototypeOf
-    #[wasm_bindgen(method, js_name = isPrototypeOf)]
-    pub fn is_prototype_of(this: &Object, value: &JsValue) -> bool;
-
-    /// The propertyIsEnumerable() method returns a Boolean indicating
-    /// whether the specified property is enumerable.
-    /// 
-    /// https://developer.mozilla.org/en-US/docs/Web/JavaScript/Reference/Global_Objects/Object/propertyIsEnumerable
-    #[wasm_bindgen(method, js_name = propertyIsEnumerable)]
-    pub fn property_is_enumerable(this: &Object, property: &JsValue) -> bool;
+    pub fn to_string(this: &Array) -> String;
+
+    /// The unshift() method adds one or more elements to the beginning of an array
+    /// and returns the new length of the array.
+    ///
+    /// http://developer.mozilla.org/en-US/docs/Web/JavaScript/Reference/Global_Objects/Array/unshift
+    #[wasm_bindgen(method)]
+    pub fn unshift(this: &Array, value: JsValue) -> u32;
+}
+
+// Array Iterator
+#[wasm_bindgen]
+extern {
+    pub type ArrayIterator;
+
+    /// The keys() method returns a new Array Iterator object that contains the keys for each index in the array.
+    ///
+    /// http://developer.mozilla.org/en-US/docs/Web/JavaScript/Reference/Global_Objects/Array/keys
+    #[wasm_bindgen(method)]
+    pub fn keys(this: &Array) -> ArrayIterator;
+
+    /// The entries() method returns a new Array Iterator object that contains the key/value pairs for each index in the array.
+    ///
+    /// http://developer.mozilla.org/en-US/docs/Web/JavaScript/Reference/Global_Objects/Array/entries
+    #[wasm_bindgen(method)]
+    pub fn entries(this: &Array) -> ArrayIterator;
+}
+
+// Object.
+#[wasm_bindgen]
+extern {
+    pub type Object;
+
+    /// The Object constructor creates an object wrapper.
+    ///
+    /// https://developer.mozilla.org/en-US/docs/Web/JavaScript/Reference/Global_Objects/Object
+    #[wasm_bindgen(constructor)]
+    pub fn new() -> Object;
+
+    /// The `hasOwnProperty()` method returns a boolean indicating whether the
+    /// object has the specified property as its own property (as opposed to
+    /// inheriting it).
+    ///
+    /// https://developer.mozilla.org/en-US/docs/Web/JavaScript/Reference/Global_Objects/Object/hasOwnProperty
+    #[wasm_bindgen(method, js_name = hasOwnProperty)]
+    pub fn has_own_property(this: &Object, property: &JsValue) -> bool;
 
     /// The toLocaleString() method returns a string representing the object.
     /// This method is meant to be overridden by derived objects for locale-specific
     /// purposes.
-    /// 
+    ///
     /// https://developer.mozilla.org/en-US/docs/Web/JavaScript/Reference/Global_Objects/Object/toLocaleString
     #[wasm_bindgen(method, js_name = toLocaleString)]
     pub fn to_locale_string(this: &Object) -> String;
-}
-
-// Array
-#[wasm_bindgen]
-extern {
-    pub type Array;
->>>>>>> 39465c89
-
-    /// The indexOf() method returns the first index at which a given element can be
-    /// found in the array, or -1 if it is not present.
-    ///
-    /// http://developer.mozilla.org/en-US/docs/Web/JavaScript/Reference/Global_Objects/Array/indexOf
-    #[wasm_bindgen(method, js_name = indexOf)]
-    pub fn index_of(this: &Array, value: JsValue, from_index: i32) -> i32;
-
-    /// The includes() method determines whether an array includes a certain element,
-    /// returning true or false as appropriate.
-    ///
-    /// http://developer.mozilla.org/en-US/docs/Web/JavaScript/Reference/Global_Objects/Array/includes
-    #[wasm_bindgen(method)]
-    pub fn includes(this: &Array, value: JsValue, from_index: i32) -> bool;
-
-    /// The join() method joins all elements of an array (or an array-like object)
-    /// into a string and returns this string.
-    ///
-    /// http://developer.mozilla.org/en-US/docs/Web/JavaScript/Reference/Global_Objects/Array/join
-    #[wasm_bindgen(method)]
-    pub fn join(this: &Array, delimiter: &str) -> String;
-
-    /// The lastIndexOf() method returns the last index at which a given element can
-    /// be found in the array, or -1 if it is not present. The array is searched
-    /// backwards, starting at fromIndex.
-    ///
-    /// http://developer.mozilla.org/en-US/docs/Web/JavaScript/Reference/Global_Objects/Array/lastIndexOf
-    #[wasm_bindgen(method, js_name = lastIndexOf)]
-    pub fn last_index_of(this: &Array, value: JsValue, from_index: i32) -> i32;
-
-    /// The pop() method removes the last element from an array and returns that element.
-    /// This method changes the length of the array.
-    ///
-    /// http://developer.mozilla.org/en-US/docs/Web/JavaScript/Reference/Global_Objects/Array/pop
-    #[wasm_bindgen(method)]
-    pub fn pop(this: &Array) -> JsValue;
-
-    /// The push() method adds one or more elements to the end of an array and returns
-    /// the new length of the array.
-    ///
-    /// http://developer.mozilla.org/en-US/docs/Web/JavaScript/Reference/Global_Objects/Array/push
-    #[wasm_bindgen(method)]
-    pub fn push(this: &Array, value: JsValue) -> u32;
-
-    /// The reverse() method reverses an array in place.
-    /// The first array element becomes the last, and the last array element becomes the first.
-    ///
-    /// http://developer.mozilla.org/en-US/docs/Web/JavaScript/Reference/Global_Objects/Array/reverse
-    #[wasm_bindgen(method)]
-    pub fn reverse(this: &Array) -> Array;
-
-    /// The slice() method returns a shallow copy of a portion of an array into a new array
-    /// object selected from begin to end (end not included).
-    /// The original array will not be modified.
-    ///
-    /// http://developer.mozilla.org/en-US/docs/Web/JavaScript/Reference/Global_Objects/Array/slice
-    #[wasm_bindgen(method)]
-    pub fn slice(this: &Array, start: u32, end: u32) -> Array;
-
-    /// The shift() method removes the first element from an array and returns that removed element.
-    /// This method changes the length of the array.
-    ///
-    /// http://developer.mozilla.org/en-US/docs/Web/JavaScript/Reference/Global_Objects/Array/shift
-    #[wasm_bindgen(method)]
-    pub fn shift(this: &Array) -> JsValue;
-
-    /// The sort() method sorts the elements of an array in place and returns
-    /// the array. The sort is not necessarily stable. The default sort
-    /// order is according to string Unicode code points.
-    ///
-    /// The time and space complexity of the sort cannot be guaranteed as it
-    /// is implementation dependent.
-    ///
-    /// https://developer.mozilla.org/en-US/docs/Web/JavaScript/Reference/Global_Objects/Array/sort
-    #[wasm_bindgen(method)]
-    pub fn sort(this: &Array) -> Array;
-
-    /// The toString() method returns a string representing the specified array and its elements.
-    ///
-    /// http://developer.mozilla.org/en-US/docs/Web/JavaScript/Reference/Global_Objects/Array/toString
-    #[wasm_bindgen(method, js_name = toString)]
-    pub fn to_string(this: &Array) -> String;
-
-    /// The unshift() method adds one or more elements to the beginning of an array
-    /// and returns the new length of the array.
-    ///
-    /// http://developer.mozilla.org/en-US/docs/Web/JavaScript/Reference/Global_Objects/Array/unshift
-    #[wasm_bindgen(method)]
-    pub fn unshift(this: &Array, value: JsValue) -> u32;
-}
-
-// Array Iterator
-#[wasm_bindgen]
-extern {
-    pub type ArrayIterator;
-
-    /// The keys() method returns a new Array Iterator object that contains the keys for each index in the array.
-    ///
-    /// http://developer.mozilla.org/en-US/docs/Web/JavaScript/Reference/Global_Objects/Array/keys
-    #[wasm_bindgen(method)]
-    pub fn keys(this: &Array) -> ArrayIterator;
-
-    /// The entries() method returns a new Array Iterator object that contains the key/value pairs for each index in the array.
-    ///
-    /// http://developer.mozilla.org/en-US/docs/Web/JavaScript/Reference/Global_Objects/Array/entries
-    #[wasm_bindgen(method)]
-    pub fn entries(this: &Array) -> ArrayIterator;
-}
-
-// Object.
-#[wasm_bindgen]
-extern {
-    pub type Object;
-
-    /// The Object constructor creates an object wrapper.
-    ///
-    /// https://developer.mozilla.org/en-US/docs/Web/JavaScript/Reference/Global_Objects/Object
-    #[wasm_bindgen(constructor)]
-    pub fn new() -> Object;
-
-    /// The `hasOwnProperty()` method returns a boolean indicating whether the
-    /// object has the specified property as its own property (as opposed to
-    /// inheriting it).
-    ///
-    /// https://developer.mozilla.org/en-US/docs/Web/JavaScript/Reference/Global_Objects/Object/hasOwnProperty
-    #[wasm_bindgen(method, js_name = hasOwnProperty)]
-    pub fn has_own_property(this: &Object, property: &JsValue) -> bool;
 
     /// The toString() method returns a string representing the object.
     ///
