--- conflicted
+++ resolved
@@ -299,13 +299,8 @@
         let mut add_constructor = |arguments: &[Argument], class: &str| {
             let (overloaded, same_argument_names) = first_pass.get_operation_overloading(
                 arguments,
-<<<<<<< HEAD
                 &::first_pass::OperationId::Constructor,
-                &interface.name,
-=======
-                ::first_pass::OperationId::Constructor,
                 interface.identifier.0,
->>>>>>> 2ee4ab36
             );
 
             let self_ty = ident_ty(rust_ident(camel_case_ident(interface.identifier.0).as_str()));
@@ -503,18 +498,6 @@
         first_pass: &FirstPassRecord<'src>,
         self_name: &'src str,
     ) -> Result<()> {
-<<<<<<< HEAD
-        match self {
-            webidl::ast::Operation::Regular(op) => op.webidl_parse(program, first_pass, self_name),
-            webidl::ast::Operation::Static(op) => op.webidl_parse(program, first_pass, self_name),
-            webidl::ast::Operation::Special(op) => op.webidl_parse(program, first_pass, self_name),
-            // TODO
-            webidl::ast::Operation::Stringifier(_) => {
-                warn!("Unsupported WebIDL operation: {:?}", self);
-                Ok(())
-            }
-        }
-=======
         member_attribute(
             program,
             first_pass,
@@ -529,7 +512,6 @@
             &self.type_,
             self.identifier.0,
         )
->>>>>>> 2ee4ab36
     }
 }
 
@@ -662,18 +644,32 @@
         Some(Static(_)) => true,
         None => false,
     };
-    if specials.len() > 0 {
-        warn!("Unsupported specials on type {:?}", (self_name, identifier));
-        return Ok(())
-    }
 
     first_pass
         .create_basic_method(
             args,
-            identifier.map(|s| s.0),
+            match identifier.map(|s| s.0) {
+                None if specials.is_empty() => ::first_pass::OperationId::Operation(None),
+                None if specials.len() == 1 => match specials[0] {
+                    weedle::interface::Special::Getter(weedle::term::Getter) => ::first_pass::OperationId::SpecialGetter,
+                    weedle::interface::Special::Setter(weedle::term::Setter) => ::first_pass::OperationId::SpecialSetter,
+                    weedle::interface::Special::Deleter(weedle::term::Deleter) => ::first_pass::OperationId::SpecialDeleter,
+                    weedle::interface::Special::LegacyCaller(weedle::term::LegacyCaller) => return Ok(()),
+                },
+                Some(ref name) if specials.is_empty() => ::first_pass::OperationId::Operation(Some(name.clone())),
+                _ => {
+                    warn!("Unsupported specials on type {:?}", (self_name, identifier));
+                    return Ok(())
+                }
+            },
             return_type,
             self_name,
             statik,
+            specials.len() == 1 || first_pass
+                .interfaces
+                .get(self_name)
+                .map(|interface_data| interface_data.global)
+                .unwrap_or(false),
             util::throws(attrs),
         )
         .map(wrap_import_function)
@@ -692,25 +688,6 @@
         //     return Ok(());
         // }
 
-<<<<<<< HEAD
-        first_pass
-            .create_basic_method(
-                &self
-                    .arguments
-                    .iter()
-                    .map(|argument| argument.apply_typedefs(first_pass))
-                    .collect::<Vec<_>>(),
-                ::first_pass::OperationId::Operation(self.name.clone()),
-                &self.return_type.apply_typedefs(first_pass),
-                self_name,
-                false,
-                first_pass
-                    .interfaces
-                    .get(self_name)
-                    .map(|interface_data| interface_data.global)
-                    .unwrap_or(false),
-                util::throws(&self.extended_attributes),
-=======
 /* TODO
         let throws = util::throws(&self.extended_attributes);
         let return_value = weedle::ReturnType::NonVoid(self.value_type.clone());
@@ -723,88 +700,10 @@
                 self_name,
                 false,
                 false, // Should be false
->>>>>>> 2ee4ab36
             )
             .map(wrap_import_function)
             .map(|import| program.imports.push(import));
 
-<<<<<<< HEAD
-        Ok(())
-    }
-}
-
-impl<'a> WebidlParse<&'a str> for webidl::ast::StaticOperation {
-    fn webidl_parse(
-        &self,
-        program: &mut backend::ast::Program,
-        first_pass: &FirstPassRecord<'_>,
-        self_name: &'a str,
-    ) -> Result<()> {
-        if util::is_chrome_only(&self.extended_attributes) {
-            return Ok(());
-        }
-
-        first_pass
-            .create_basic_method(
-                &self
-                    .arguments
-                    .iter()
-                    .map(|argument| argument.apply_typedefs(first_pass))
-                    .collect::<Vec<_>>(),
-                ::first_pass::OperationId::Operation(self.name.clone()),
-                &self.return_type.apply_typedefs(first_pass),
-                self_name,
-                true,
-                first_pass
-                    .interfaces
-                    .get(self_name)
-                    .map(|interface_data| interface_data.global)
-                    .unwrap_or(false),
-                util::throws(&self.extended_attributes),
-            )
-            .map(wrap_import_function)
-            .map(|import| program.imports.push(import));
-
-        Ok(())
-    }
-}
-
-impl<'a> WebidlParse<&'a str> for webidl::ast::SpecialOperation {
-    fn webidl_parse(
-        &self,
-        program: &mut backend::ast::Program,
-        first_pass: &FirstPassRecord<'_>,
-        self_name: &'a str,
-    ) -> Result<()> {
-        if util::is_chrome_only(&self.extended_attributes) {
-            return Ok(());
-        }
-
-        first_pass
-            .create_basic_method(
-                &self
-                    .arguments
-                    .iter()
-                    .map(|argument| argument.apply_typedefs(first_pass))
-                    .collect::<Vec<_>>(),
-                match self.name {
-                    None => match self.special_keywords.iter().next() {
-                        Some(webidl::ast::Special::Getter) => ::first_pass::OperationId::SpecialGetter,
-                        Some(webidl::ast::Special::Setter) => ::first_pass::OperationId::SpecialSetter,
-                        Some(webidl::ast::Special::Deleter) => ::first_pass::OperationId::SpecialDeleter,
-                        Some(webidl::ast::Special::LegacyCaller) => return Ok(()),
-                        None => {
-                            panic!("unsupported special operation: {:?} of {}", self, self_name);
-                        }
-                    },
-                    Some(ref name) => ::first_pass::OperationId::Operation(Some(name.clone())),
-                },
-                &self.return_type.apply_typedefs(first_pass),
-                self_name,
-                false,
-                true,
-                util::throws(&self.extended_attributes),
-=======
         first_pass
             .create_basic_method(
                 &args,
@@ -813,7 +712,6 @@
                 self_name,
                 false,
                 false, // Should be false
->>>>>>> 2ee4ab36
             )
             .map(wrap_import_function)
             .map(|import| program.imports.push(import));
