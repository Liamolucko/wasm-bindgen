#![allow(non_snake_case)]

use project;

#[test]
fn char_at() {
    project()
        .file("src/lib.rs", r#"
            #![feature(proc_macro, wasm_custom_section)]

            extern crate wasm_bindgen;
            use wasm_bindgen::prelude::*;
            use wasm_bindgen::js;

            #[wasm_bindgen]
            pub fn string_char_at(this: &js::JsString, index: u32) -> js::JsString {
                this.char_at(index)
            }
        "#)
        .file("test.ts", r#"
            import * as assert from "assert";
            import * as wasm from "./out";

            var anyString = 'Brave new world';

            export function test() {
                assert.equal(wasm.string_char_at(anyString, 0), "B");
                assert.equal(wasm.string_char_at(anyString, 999), "");
            }
        "#)
        .test()
}

#[test]
<<<<<<< HEAD
fn code_point_at() {
=======
fn concat() {
>>>>>>> 09969db5
    project()
        .file("src/lib.rs", r#"
            #![feature(proc_macro, wasm_custom_section)]

            extern crate wasm_bindgen;
            use wasm_bindgen::prelude::*;
            use wasm_bindgen::js;

            #[wasm_bindgen]
<<<<<<< HEAD
            pub fn string_code_point_at(this: &js::JsString, pos: u32) -> JsValue {
                this.code_point_at(pos)
=======
            pub fn string_concat(this: &js::JsString, string_2: &js::JsString) -> js::JsString {
                this.concat(string_2)
>>>>>>> 09969db5
            }
        "#)
        .file("test.ts", r#"
            import * as assert from "assert";
            import * as wasm from "./out";

            export function test() {
<<<<<<< HEAD
                assert.equal(wasm.string_code_point_at('ABC', 1), 66);
                assert.equal(wasm.string_code_point_at('\uD800\uDC00', 0), 65536);
                assert.equal(wasm.string_code_point_at('XYZ', 42), undefined);
=======
                // TODO: Implement ability to receive multiple optional arguments
                assert.equal(wasm.string_concat('Hello ', 'World'), 'Hello World');
                assert.equal(wasm.string_concat('foo', {}), 'foo[object Object]');
                assert.equal(wasm.string_concat('foo', []), 'foo');
                assert.equal(wasm.string_concat('foo', null), 'foonull');
                assert.equal(wasm.string_concat('foo', true), 'footrue');
                assert.equal(wasm.string_concat('foo', 1234), 'foo1234');
>>>>>>> 09969db5
            }
        "#)
        .test()
}

#[test]
<<<<<<< HEAD
=======
fn char_code_at() {
    project()
        .file("src/lib.rs", r#"
            #![feature(proc_macro, wasm_custom_section)]

            extern crate wasm_bindgen;
            use wasm_bindgen::prelude::*;
            use wasm_bindgen::js;

            #[wasm_bindgen]
            pub fn string_char_code_at(this: &js::JsString, index: u32) -> js::Number {
                this.char_code_at(index)
            }
        "#)
        .file("test.ts", r#"
            import * as assert from "assert";
            import * as wasm from "./out";

            var anyString = 'Brave new world';

            export function test() {
                assert.equal(wasm.string_char_code_at(anyString, 0), 66);
                assert.ok(isNaN(wasm.string_char_code_at(anyString, 999)));
            }
        "#)
        .test()
}
  
#[test]
>>>>>>> 09969db5
fn starts_with() {
    project()
        .file("src/lib.rs", r#"
            #![feature(proc_macro, wasm_custom_section)]

            extern crate wasm_bindgen;
            use wasm_bindgen::prelude::*;
            use wasm_bindgen::js;

            #[wasm_bindgen]
            pub fn string_starts_with(this: &js::JsString, search_string: &js::JsString, position: u32) -> bool {
                this.starts_with(search_string, position)
            }
        "#)
        .file("test.ts", r#"
            import * as assert from "assert";
            import * as wasm from "./out";

            export function test() {
                let str = "To be, or not to be, that is the question.";

                // TODO: remove second parameter for both assertions once we have optional parameters
                assert.ok(wasm.string_starts_with(str, 'To be', 0));
                assert.ok(!wasm.string_starts_with(str, 'not to be', 0));
                assert.ok(wasm.string_starts_with(str, 'not to be', 10));
            }
        "#)
        .test()
}

#[test]
fn substring() {
    project()
        .file("src/lib.rs", r#"
            #![feature(proc_macro, wasm_custom_section)]

            extern crate wasm_bindgen;
            use wasm_bindgen::prelude::*;
            use wasm_bindgen::js;

            #[wasm_bindgen]
            pub fn string_substring(this: &js::JsString, index_start: u32, index_end: u32) -> js::JsString {
                this.substring(index_start, index_end)
            }
        "#)
        .file("test.ts", r#"
            import * as assert from "assert";
            import * as wasm from "./out";

            export function test() {
                let anyString = "Mozilla";

                assert.equal(wasm.string_substring(anyString, 0, 1), 'M');
                assert.equal(wasm.string_substring(anyString, 1, 0), 'M');

                assert.equal(wasm.string_substring(anyString, 0, 6), 'Mozill');

                // TODO: Add test once we have optional parameters
                // assert.equal(wasm.string_substring(anyString, 4), 'lla');
                assert.equal(wasm.string_substring(anyString, 4, 7), 'lla');
                assert.equal(wasm.string_substring(anyString, 7, 4), 'lla');

                assert.equal(wasm.string_substring(anyString, 0, 7), 'Mozilla');
                assert.equal(wasm.string_substring(anyString, 0, 10), 'Mozilla');
            }
        "#)
        .test()
}

#[test]
fn index_of() {
    project()
        .file("src/lib.rs", r#"
            #![feature(proc_macro, wasm_custom_section)]

            extern crate wasm_bindgen;
            use wasm_bindgen::prelude::*;
            use wasm_bindgen::js;

            #[wasm_bindgen]
            pub fn string_index_of(this: &js::JsString, search_value: &js::JsString, from_index: i32) -> i32 {
                this.index_of(search_value, from_index)
            }
        "#)
        .file("test.ts", r#"
            import * as assert from "assert";
            import * as wasm from "./out";

            export function test() {
                let str = "Blue Whale";

                // TODO: remove second parameter once we have optional parameters
                assert.equal(wasm.string_index_of(str, 'Blue', 0), 0);
                // TODO: remove second parameter once we have optional parameters
                assert.equal(wasm.string_index_of(str, 'Blute', 0), -1);
                assert.equal(wasm.string_index_of(str, 'Whale', 0), 5);
                assert.equal(wasm.string_index_of(str, 'Whale', 5), 5);
                assert.equal(wasm.string_index_of(str, 'Whale', 7), -1);
                // TODO: remove second parameter once we have optional parameters
                assert.equal(wasm.string_index_of(str, '', 0), 0);
                assert.equal(wasm.string_index_of(str, '', 9), 9);
                assert.equal(wasm.string_index_of(str, '', 10), 10);
                assert.equal(wasm.string_index_of(str, '', 11), 10);
            }
        "#)
        .test()
}

#[test]
fn slice() {
    project()
        .file("src/lib.rs", r#"
            #![feature(proc_macro, wasm_custom_section)]

            extern crate wasm_bindgen;
            use wasm_bindgen::prelude::*;
            use wasm_bindgen::js;

            #[wasm_bindgen]
            pub fn create_slice(this: &js::JsString, start: u32, end: u32) -> js::JsString {
                this.slice(start, end)
            }
        "#)
        .file("test.ts", r#"
            import * as assert from "assert";
            import * as wasm from "./out";

            export function test() {
                let characters = "acxn18";
                let subset = wasm.create_slice(characters, 1, 3);

                assert.equal(subset, "cx");
            }
        "#)
        .test()
}

#[test]
fn substr() {
    project()
        .file("src/lib.rs", r#"
            #![feature(proc_macro, wasm_custom_section)]

            extern crate wasm_bindgen;
            use wasm_bindgen::prelude::*;
            use wasm_bindgen::js;

            #[wasm_bindgen]
            pub fn create_substr(this: &js::JsString, start: i32, length: i32) -> js::JsString {
                this.substr(start, length)
            }
        "#)
        .file("test.ts", r#"
            import * as assert from "assert";
            import * as wasm from "./out";

            export function test() {
                let aString = "Mozilla";

                assert.equal(wasm.create_substr(aString, 0, 1), "M");
                assert.equal(wasm.create_substr(aString, 1, 0), "");
                assert.equal(wasm.create_substr(aString, -1, 1), "a");
                assert.equal(wasm.create_substr(aString, 1, -1), "");
                // TODO: Uncomment and test these assertions, once we have support for optional parameters
                // assert.equal(wasm.create_substr(aString, -3), "lla");
                // assert.equal(wasm.create_substr(aString, 1), "ozilla");
                assert.equal(wasm.create_substr(aString, -20, 2), "Mo");
                assert.equal(wasm.create_substr(aString, 20, 2), "");
            }
        "#)
        .test()
}

#[test]
fn includes() {
    project()
        .file("src/lib.rs", r#"
            #![feature(proc_macro, wasm_custom_section)]

            extern crate wasm_bindgen;
            use wasm_bindgen::prelude::*;
            use wasm_bindgen::js;

            #[wasm_bindgen]
            pub fn string_includes(this: &js::JsString, search_value: &js::JsString, position: i32) -> bool {
                this.includes(search_value, position)
            }
        "#)
        .file("test.ts", r#"
            import * as assert from "assert";
            import * as wasm from "./out";

            export function test() {
                let str = "Blue Whale";

                // TODO: remove second parameter once we have optional parameters
                assert.equal(wasm.string_includes(str, 'Blue', 0), true);
                assert.equal(wasm.string_includes(str, 'Blute', 0), false);
                assert.equal(wasm.string_includes(str, 'Whale', 0), true);
                assert.equal(wasm.string_includes(str, 'Whale', 5), true);
                assert.equal(wasm.string_includes(str, 'Whale', 7), false);
                assert.equal(wasm.string_includes(str, '', 0), true);
                assert.equal(wasm.string_includes(str, '', 16), true);
            }
        "#)
        .test()
}<|MERGE_RESOLUTION|>--- conflicted
+++ resolved
@@ -32,39 +32,53 @@
 }
 
 #[test]
-<<<<<<< HEAD
 fn code_point_at() {
-=======
-fn concat() {
->>>>>>> 09969db5
-    project()
-        .file("src/lib.rs", r#"
-            #![feature(proc_macro, wasm_custom_section)]
-
-            extern crate wasm_bindgen;
-            use wasm_bindgen::prelude::*;
-            use wasm_bindgen::js;
-
-            #[wasm_bindgen]
-<<<<<<< HEAD
+    project()
+        .file("src/lib.rs", r#"
+            #![feature(proc_macro, wasm_custom_section)]
+
+            extern crate wasm_bindgen;
+            use wasm_bindgen::prelude::*;
+            use wasm_bindgen::js;
+
+            #[wasm_bindgen]
             pub fn string_code_point_at(this: &js::JsString, pos: u32) -> JsValue {
                 this.code_point_at(pos)
-=======
-            pub fn string_concat(this: &js::JsString, string_2: &js::JsString) -> js::JsString {
-                this.concat(string_2)
->>>>>>> 09969db5
-            }
-        "#)
-        .file("test.ts", r#"
-            import * as assert from "assert";
-            import * as wasm from "./out";
-
-            export function test() {
-<<<<<<< HEAD
+            }
+        "#)
+        .file("test.ts", r#"
+            import * as assert from "assert";
+            import * as wasm from "./out";
+
+            export function test() {
                 assert.equal(wasm.string_code_point_at('ABC', 1), 66);
                 assert.equal(wasm.string_code_point_at('\uD800\uDC00', 0), 65536);
                 assert.equal(wasm.string_code_point_at('XYZ', 42), undefined);
-=======
+            }
+        "#)
+        .test()
+}
+
+#[test]
+fn concat() {
+    project()
+        .file("src/lib.rs", r#"
+            #![feature(proc_macro, wasm_custom_section)]
+
+            extern crate wasm_bindgen;
+            use wasm_bindgen::prelude::*;
+            use wasm_bindgen::js;
+
+            #[wasm_bindgen]
+            pub fn string_concat(this: &js::JsString, string_2: &js::JsString) -> js::JsString {
+                this.concat(string_2)
+            }
+        "#)
+        .file("test.ts", r#"
+            import * as assert from "assert";
+            import * as wasm from "./out";
+
+            export function test() {
                 // TODO: Implement ability to receive multiple optional arguments
                 assert.equal(wasm.string_concat('Hello ', 'World'), 'Hello World');
                 assert.equal(wasm.string_concat('foo', {}), 'foo[object Object]');
@@ -72,15 +86,12 @@
                 assert.equal(wasm.string_concat('foo', null), 'foonull');
                 assert.equal(wasm.string_concat('foo', true), 'footrue');
                 assert.equal(wasm.string_concat('foo', 1234), 'foo1234');
->>>>>>> 09969db5
-            }
-        "#)
-        .test()
-}
-
-#[test]
-<<<<<<< HEAD
-=======
+            }
+        "#)
+        .test()
+}
+    
+#[test]
 fn char_code_at() {
     project()
         .file("src/lib.rs", r#"
@@ -110,7 +121,6 @@
 }
   
 #[test]
->>>>>>> 09969db5
 fn starts_with() {
     project()
         .file("src/lib.rs", r#"
